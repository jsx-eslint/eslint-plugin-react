
/**
 * @fileoverview Rule to forbid or enforce destructuring assignment consistency.
 **/
'use strict';

const rule = require('../../../lib/rules/destructuring-assignment');
const RuleTester = require('eslint').RuleTester;

require('babel-eslint');

const parserOptions = {
  ecmaVersion: 2018,
  sourceType: 'module',
  ecmaFeatures: {
    jsx: true
  }
};

const ruleTester = new RuleTester({parserOptions});

ruleTester.run('destructuring-assignment', rule, {
  valid: [{
    code: `function Component({ color }) {
      return <span>{color}</span>;
    }`
  }, {
    code: 'const Component = ({ color }) => <span>{color}</span>;'
  }, {
    code: 'const Component = ({ color }, { onChange }) => <span>{color}</span>;'
  }, {
    code: 'const Component = (props) => <span>{props.color}</span>;',
    options: [{SFC: 'never'}]
  }, {
    code: `
      class Component extends React.Component {
        render() {
          return this.props.children;
        }
      }
    `,
    options: [{class: 'never'}]
  }, {
    code: `
      class Component extends React.Component {
        componentDidMount() {
          this.props.onMount();
        }

        render() {
          const { children } = this.props;
          return children;
        }
      }
<<<<<<< HEAD
    `,
    options: [{class: 'always'}]
  }, {
    code: `
      const Component = createReactClass({
        render() {
          return this.props.children;
        }
      });
    `,
    options: [{createClass: 'never'}]
  }, {
    code: `
      const Component = createReactClass({
        render() {
          const { children } = this.props;
          
          return children;
        }
      });
    `,
    options: [{createClass: 'always'}]
  }, {
    code: `
      const Component = createReactClass({
        componentDidMount() {
          this.props.onMount();
        },
        
        render() {
          const { children } = this.props;
          
          return children;
        }
      });
    `,
    options: [{createClass: 'always'}]
=======
    };`,
    options: ['always'],
    parser: 'babel-eslint'
  }, {
    code: `const MyComponent = (props) => {
      const { h, i } = hi;
      return <div id={props.id} className={props.className} />
    };`,
    options: ['never'],
    parser: 'babel-eslint'
  }, {
    code: `const Foo = class extends React.PureComponent {
      constructor() {
        this.state = {};
        this.state.foo = 'bar';
      }
    };`,
    options: ['always']
>>>>>>> f27285f9
  }],

  invalid: [{
    code: `function Component({ color }) {
      return <span>{color}</span>;
    }`,
    options: ['never'],
    errors: [{message: 'Must never use destructuring props assignment in SFC argument'}]
  }, {
    code: 'const Component = ({ color }) => <span>{color}</span>;',
    options: ['never'],
    errors: [{message: 'Must never use destructuring props assignment in SFC argument'}]
  }, {
    code: 'const Component = (props) => <span>{props.color}</span>;',
    options: [{class: 'never'}],
    errors: [{message: 'Must use destructuring props assignment in SFC argument'}]
  }, {
    code: 'const Component = (props) => <span>{props.color.primary}</span>;',
    options: ['always'],
    errors: [{message: 'Must use destructuring props assignment in SFC argument'}]
  }, {
    code: 'const Component = (props, { onChange }) => <span>{props.color}</span>;',
    options: ['never'],
    errors: [{message: 'Must never use destructuring context assignment in SFC argument'}]
  }, {
    code: 'const Component = (props) => <span>{props.color}</span>;',
    options: [{SFC: 'always'}],
    errors: [{message: 'Must use destructuring props assignment in SFC argument'}]
  }, {
    code: 'const Component = (props, context) => <span>{context.color}</span>;',
    options: [{SFC: 'always'}],
    errors: [{message: 'Must use destructuring context assignment in SFC argument'}]
  }, {
    code: `
      function Component(props, context) {
        const { onClick } = context;
        
        return <div />
      }
    `,
    options: [{SFC: 'never'}],
    errors: [{message: 'Must never use destructuring context assignment'}]
  }, {
    code: `
      function Component(props) {
        const { children } = props;
        
        return <div>{children}</div>;
      }
    `,
    options: [{SFC: 'never'}],
    errors: [{message: 'Must never use destructuring props assignment'}]
  }, {
    code: `
      class Component extends React.Component {
        render() {
          return this.props.children;
        }
      }
    `,
    options: [{class: 'always'}],
    errors: [{message: 'Must use destructuring props assignment'}]
  }, {
    code: `
      const Component = createReactClass({
        render() {
          return this.props.children;
        }
      });
    `,
    options: [{createClass: 'always'}],
    errors: [{message: 'Must use destructuring props assignment'}]
  }, {
    code: `
      const Component = createReactClass({
        render() {
          const { children } = this.props;

          return children;
        }
      });
    `,
    options: [{createClass: 'never'}],
    errors: [{message: 'Must never use destructuring props assignment'}]
  }, {
    code: `
      class Component extends React.Component {
        render() {
          const { children } = this.props;

          return children;
        }
      }
    `,
    options: [{class: 'never'}],
    errors: [{message: 'Must never use destructuring props assignment'}]
  }, {
    code: `
      class Component extends React.Component {
        render() {
          const { value } = this.state;

          return value;
        }
      }
    `,
    options: [{class: 'never'}],
    errors: [{message: 'Must never use destructuring state assignment'}]
  }, {
    code: `
      class Component extends React.Component {
        render() {
          return this.state.value;
        }
      }
    `,
    options: [{class: 'always'}],
    errors: [{message: 'Must use destructuring state assignment'}]
  }]
});<|MERGE_RESOLUTION|>--- conflicted
+++ resolved
@@ -52,7 +52,6 @@
           return children;
         }
       }
-<<<<<<< HEAD
     `,
     options: [{class: 'always'}]
   }, {
@@ -90,9 +89,6 @@
       });
     `,
     options: [{createClass: 'always'}]
-=======
-    };`,
-    options: ['always'],
     parser: 'babel-eslint'
   }, {
     code: `const MyComponent = (props) => {
@@ -109,7 +105,6 @@
       }
     };`,
     options: ['always']
->>>>>>> f27285f9
   }],
 
   invalid: [{
